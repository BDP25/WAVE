# Fragen

- Wes für Resourcen bekommen wir.
  
- News-Api?
  
  - https://swissdox.linguistik.uzh.ch/
- Speicher ? Wikipedia ist sehr viele Daten
  
- RAM ?
  
<<<<<<< HEAD
- Sollen wir local bei uns implementieren und dann hochskalierne?
  
- entity extraction

moin das ist ein test
=======
- entity extraction

- Die Api ist ab und zur nicht verfügbar

- Metrik um zu messen wi gut die Cluster sind
  - Siloutete score anschauen oder mit Groudtruth berechnen
  - Auto score + einen Tag anschauen
  - Behalten wir wichtige themen
  - Mehr prüffen wie genau alles ist

- Bekommen wir eine VM um die Wikipedia daten zu speichern?
  - Mail an services.init@zhaw.ch Init service Team
  - ihn ins CC setzen

- Ray warnings
>>>>>>> 68d4a56e
<|MERGE_RESOLUTION|>--- conflicted
+++ resolved
@@ -9,13 +9,6 @@
   
 - RAM ?
   
-<<<<<<< HEAD
-- Sollen wir local bei uns implementieren und dann hochskalierne?
-  
-- entity extraction
-
-moin das ist ein test
-=======
 - entity extraction
 
 - Die Api ist ab und zur nicht verfügbar
@@ -30,5 +23,4 @@
   - Mail an services.init@zhaw.ch Init service Team
   - ihn ins CC setzen
 
-- Ray warnings
->>>>>>> 68d4a56e
+- Ray warnings