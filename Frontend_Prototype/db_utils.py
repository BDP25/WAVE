import psycopg2
import os
import dotenv
<<<<<<< HEAD
import logging

# Configure logging
logging.basicConfig(
    level=logging.INFO,
    format='%(asctime)s - %(name)s - %(levelname)s - %(message)s'
)
logger = logging.getLogger(__name__)
=======
import json
from psycopg2.extras import RealDictCursor
>>>>>>> bad080dc

# Load environment variables from .env file
dotenv.load_dotenv()

db_params = {
        "dbname": os.getenv("DB_NAME", "your_database"),
        "user": os.getenv("DB_USER", "your_username"),
        "password": os.getenv("DB_PASSWORD", "your_password"),
        "host": os.getenv("DB_HOST", "localhost"),
        "port": os.getenv("DB_PORT", "5432")
    }

# Redis connection parameters
redis_params = {
    "host": os.getenv("REDIS_HOST", "localhost").replace("DB_HOST=", ""),  # Fix potential typo in env var
    "port": int(os.getenv("REDIS_PORT", "6379")),
    "db": 0,
    "password": os.getenv("REDIS_PASSWORD", None)
}

def create_db_connection(db_config=None, dbname=None, user=None, password=None, host=None, port=None):
    """Create and return a database connection.
    
    Args:
        db_config (dict, optional): Dictionary containing connection parameters
        dbname, user, password, host, port: Individual connection parameters
        
    Returns:
        connection object or None if connection fails
    """
    try:
        # If db_config is provided as a dictionary, use it
        if isinstance(db_config, dict):
            conn = psycopg2.connect(
                dbname=db_config.get("dbname"),
                user=db_config.get("user"),
                password=db_config.get("password"),
                host=db_config.get("host"),
                port=db_config.get("port")
            )
        # Otherwise use individual parameters
        else:
            conn = psycopg2.connect(
                dbname=dbname,
                user=user,
                password=password,
                host=host,
                port=port
            )
        return conn
    except Exception as e:
        logger.error(f"Error connecting to the database: {e}")
        return None

def test_db_connection(db_config=None):
    """Test database connectivity and print detailed information.
    
    Args:
        db_config (dict, optional): Dictionary containing connection parameters
        
    Returns:
        bool: True if connection was successful, False otherwise
    """
    config = db_config or db_params
    
    logger.info("Testing database connection with the following parameters:")
    # Print connection details (hiding password)
    safe_config = config.copy()
    if 'password' in safe_config:
        safe_config['password'] = '********' 
    logger.info(safe_config)
    
    try:
        conn = create_db_connection(db_config=config)
        if conn:
            logger.info("✅ Database connection successful!")
            conn.close()
            return True
        else:
            logger.error("❌ Database connection failed!")
            return False
    except Exception as e:
        logger.error(f"❌ Database connection failed with error: {e}")
        return False


def get_article_history_by_title(article_title: str):
    db_params = {
        "dbname": os.getenv("DB_NAME", "your_database"),
        "user": os.getenv("DB_USER", "your_username"),
        "password": os.getenv("DB_PASSWORD", "your_password"),
        "host": os.getenv("DB_HOST", "localhost"),
        "port": os.getenv("DB_PORT", "5432")
    }

    try:
        conn = psycopg2.connect(**db_params)
        cursor = conn.cursor(cursor_factory=RealDictCursor)

        cursor.execute(
            """
            SELECT h.timestamp
            FROM wp_article w
            JOIN history h ON w.article_id = h.article_id
            WHERE w.article_title = %s
            ORDER BY h.timestamp ASC
            """,
            (article_title,)
        )
        timestamps = cursor.fetchall()

        cursor.close()
        conn.close()

        if timestamps:
            return [ts['timestamp'].isoformat() for ts in timestamps]
        else:
            return {"error": "No history found for the given article_title"}

    except Exception as e:
        print(f"Database error: {e}")
        return {"error": str(e)}




if __name__ == "__main__":
    # Run this file directly to test database connection
    test_db_connection()

    article_title = "Refugiados"
    history = get_article_history_by_title(article_title)

    # Print the result
    print(json.dumps(history, indent=4, ensure_ascii=False))<|MERGE_RESOLUTION|>--- conflicted
+++ resolved
@@ -1,7 +1,8 @@
 import psycopg2
 import os
 import dotenv
-<<<<<<< HEAD
+import json
+from psycopg2.extras import RealDictCursor
 import logging
 
 # Configure logging
@@ -10,10 +11,6 @@
     format='%(asctime)s - %(name)s - %(levelname)s - %(message)s'
 )
 logger = logging.getLogger(__name__)
-=======
-import json
-from psycopg2.extras import RealDictCursor
->>>>>>> bad080dc
 
 # Load environment variables from .env file
 dotenv.load_dotenv()
