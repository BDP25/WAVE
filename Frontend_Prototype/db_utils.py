import psycopg2
import os
import dotenv
import json
from psycopg2.extras import RealDictCursor  # Import RealDictCursor


# Load environment variables from .env file
dotenv.load_dotenv()

db_params = {
        "dbname": os.getenv("DB_NAME", "your_database"),
        "user": os.getenv("DB_USER", "your_username"),
        "password": os.getenv("DB_PASSWORD", "your_password"),
        "host": os.getenv("DB_HOST", "localhost"),
        "port": os.getenv("DB_PORT", "5432")
    }

def create_db_connection(db_config=None, dbname=None, user=None, password=None, host=None, port=None):
    """Create and return a database connection.
    
    Args:
        db_config (dict, optional): Dictionary containing connection parameters
        dbname, user, password, host, port: Individual connection parameters
        
    Returns:
        connection object or None if connection fails
    """
    try:
        # If db_config is provided as a dictionary, use it
        if isinstance(db_config, dict):
            conn = psycopg2.connect(
                dbname=db_config.get("dbname"),
                user=db_config.get("user"),
                password=db_config.get("password"),
                host=db_config.get("host"),
                port=db_config.get("port")
            )
        # Otherwise use individual parameters
        else:
            conn = psycopg2.connect(
                dbname=dbname,
                user=user,
                password=password,
                host=host,
                port=port
            )
        return conn
    except Exception as e:
        print(f"Error connecting to the database: {e}")
        return None

<<<<<<< HEAD


def get_article_history_by_title(article_title: str):
    db_params = {
        "dbname": os.getenv("DB_NAME", "your_database"),
        "user": os.getenv("DB_USER", "your_username"),
        "password": os.getenv("DB_PASSWORD", "your_password"),
        "host": os.getenv("DB_HOST", "localhost"),
        "port": os.getenv("DB_PORT", "5432")
    }

    try:
        conn = psycopg2.connect(**db_params)
        cursor = conn.cursor(cursor_factory=RealDictCursor)

        # Optimierte Abfrage mit JOIN
        cursor.execute(
            """
            SELECT h.timestamp
            FROM wp_article w
            JOIN history h ON w.article_id = h.article_id
            WHERE w.article_title = %s
            ORDER BY h.timestamp ASC
            """,
            (article_title,)
        )
        timestamps = cursor.fetchall()

        cursor.close()
        conn.close()

        if timestamps:
            # Extrahiere und gebe die Liste der Timestamps zurück
            return [ts['timestamp'].isoformat() for ts in timestamps]
        else:
            return {"error": "No history found for the given article_title"}

    except Exception as e:
        print(f"Database error: {e}")
        return {"error": str(e)}



if __name__ == "__main__":
    article_title = "Donald Trump"
    history = get_article_history_by_title(article_title)

    # Print the result
    print(json.dumps(history, indent=4, ensure_ascii=False))
=======
def test_db_connection(db_config=None):
    """Test database connectivity and print detailed information.
    
    Args:
        db_config (dict, optional): Dictionary containing connection parameters
        
    Returns:
        bool: True if connection was successful, False otherwise
    """
    config = db_config or db_params
    
    print("Testing database connection with the following parameters:")
    # Print connection details (hiding password)
    safe_config = config.copy()
    if 'password' in safe_config:
        safe_config['password'] = '********' 
    print(safe_config)
    
    try:
        conn = create_db_connection(db_config=config)
        if conn:
            print("✅ Database connection successful!")
            conn.close()
            return True
        else:
            print("❌ Database connection failed!")
            return False
    except Exception as e:
        print(f"❌ Database connection failed with error: {e}")
        return False

if __name__ == "__main__":
    # Run this file directly to test database connection
    test_db_connection()
>>>>>>> 8a141e4d
<|MERGE_RESOLUTION|>--- conflicted
+++ resolved
@@ -1,9 +1,6 @@
 import psycopg2
 import os
 import dotenv
-import json
-from psycopg2.extras import RealDictCursor  # Import RealDictCursor
-
 
 # Load environment variables from .env file
 dotenv.load_dotenv()
@@ -50,57 +47,6 @@
         print(f"Error connecting to the database: {e}")
         return None
 
-<<<<<<< HEAD
-
-
-def get_article_history_by_title(article_title: str):
-    db_params = {
-        "dbname": os.getenv("DB_NAME", "your_database"),
-        "user": os.getenv("DB_USER", "your_username"),
-        "password": os.getenv("DB_PASSWORD", "your_password"),
-        "host": os.getenv("DB_HOST", "localhost"),
-        "port": os.getenv("DB_PORT", "5432")
-    }
-
-    try:
-        conn = psycopg2.connect(**db_params)
-        cursor = conn.cursor(cursor_factory=RealDictCursor)
-
-        # Optimierte Abfrage mit JOIN
-        cursor.execute(
-            """
-            SELECT h.timestamp
-            FROM wp_article w
-            JOIN history h ON w.article_id = h.article_id
-            WHERE w.article_title = %s
-            ORDER BY h.timestamp ASC
-            """,
-            (article_title,)
-        )
-        timestamps = cursor.fetchall()
-
-        cursor.close()
-        conn.close()
-
-        if timestamps:
-            # Extrahiere und gebe die Liste der Timestamps zurück
-            return [ts['timestamp'].isoformat() for ts in timestamps]
-        else:
-            return {"error": "No history found for the given article_title"}
-
-    except Exception as e:
-        print(f"Database error: {e}")
-        return {"error": str(e)}
-
-
-
-if __name__ == "__main__":
-    article_title = "Donald Trump"
-    history = get_article_history_by_title(article_title)
-
-    # Print the result
-    print(json.dumps(history, indent=4, ensure_ascii=False))
-=======
 def test_db_connection(db_config=None):
     """Test database connectivity and print detailed information.
     
@@ -134,5 +80,4 @@
 
 if __name__ == "__main__":
     # Run this file directly to test database connection
-    test_db_connection()
->>>>>>> 8a141e4d
+    test_db_connection()